--- conflicted
+++ resolved
@@ -27,20 +27,17 @@
 import lazy_object_proxy
 import six
 
-<<<<<<< HEAD
+JYTHON = True if platform.python_implementation() == 'Jython' else False
+
 try:
     from functools import singledispatch as singledispatch
 except ImportError:
     from singledispatch import singledispatch as singledispatch
 
-=======
-JYTHON = True if platform.python_implementation() == 'Jython' else False
-
 
 def lazy_import(module_name):
     return lazy_object_proxy.Proxy(
         lambda: importlib.import_module('.' + module_name, 'astroid'))
->>>>>>> 8b5307c7
 
 def reraise(exception):
     '''Reraises an exception with the traceback from the current exception
