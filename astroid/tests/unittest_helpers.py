--- conflicted
+++ resolved
@@ -174,15 +174,9 @@
         cls_c = ast_nodes[2]
         int_subclass = ast_nodes[3]
         int_subclass = helpers.object_type(next(int_subclass.infer()))
-<<<<<<< HEAD
-        base_int = self._extract('int')
+        base_int = self._look_up_in_builtins('int')
         self.assertTrue(interpreterutil.is_subtype(int_subclass, base_int))
         self.assertTrue(interpreterutil.is_supertype(base_int, int_subclass))
-=======
-        base_int = self._look_up_in_builtins('int')
-        self.assertTrue(helpers.is_subtype(int_subclass, base_int))
-        self.assertTrue(helpers.is_supertype(base_int, int_subclass))
->>>>>>> 8b5307c7
 
         self.assertTrue(interpreterutil.is_supertype(cls_a, cls_b))
         self.assertTrue(interpreterutil.is_supertype(cls_a, cls_c))
@@ -242,37 +236,26 @@
         class A(object): #@
             pass
         ''')
-<<<<<<< HEAD
-        builtin_type = self._extract('type')
+        builtin_type = self._look_up_in_builtins('type')
         self.assertFalse(interpreterutil.is_supertype(builtin_type, cls_a))
         self.assertFalse(interpreterutil.is_subtype(cls_a, builtin_type))
-=======
-        builtin_type = self._look_up_in_builtins('type')
-        self.assertFalse(helpers.is_supertype(builtin_type, cls_a))
-        self.assertFalse(helpers.is_subtype(cls_a, builtin_type))
->>>>>>> 8b5307c7
 
     def test_is_subtype_supertype_classes_metaclasses(self):
         cls_a = test_utils.extract_node('''
         class A(type): #@
             pass
         ''')
-<<<<<<< HEAD
-        builtin_type = self._extract('type')
+        builtin_type = self._look_up_in_builtins('type')
         self.assertTrue(interpreterutil.is_supertype(builtin_type, cls_a))
         self.assertTrue(interpreterutil.is_subtype(cls_a, builtin_type))
 
     @test_utils.require_version(maxver='3.0')
     def test_old_style_class(self):
+        # TODO: what is this test supposed to be testing?  It will crash as-is because it calls helpers.
         cls = test_utils.extract_node('''class A: pass''')
-        builtin_type = self._extract('type')
+        builtin_type = self._look_up_in_builtins('type')
         self.assertEqual(helpers.object_type(cls), builtin_type)
-=======
-        builtin_type = self._look_up_in_builtins('type')
-        self.assertTrue(helpers.is_supertype(builtin_type, cls_a))
-        self.assertTrue(helpers.is_subtype(cls_a, builtin_type))
->>>>>>> 8b5307c7
 
 
 if __name__ == '__main__':
-    unittest.main()
+    unittest.main()