--- conflicted
+++ resolved
@@ -1098,18 +1098,6 @@
                "ignored")
         self.assertNotIn("RuntimeError", output, msg)
 
-<<<<<<< HEAD
-    def test_python25_relative_import(self):
-        data = "from ...logilab.common import date; print (date)"
-        # !! FIXME also this relative import would not work 'in real' (no __init__.py in test/)
-        # the test works since we pretend we have a package by passing the full modname
-        ast = builder.string_build(data, 'astroid.test.unittest_inference', __file__)
-        inferred = next(test_utils.get_name_node(ast, 'date').infer())
-        self.assertIsInstance(inferred, nodes.Module)
-        self.assertEqual(inferred.name, 'logilab.common.date')
-
-=======
->>>>>>> 642723c2
     def test_python25_no_relative_import(self):
         ast = resources.build_file('data/package/absimport.py')
         self.assertTrue(ast.absolute_import_activated(), True)
