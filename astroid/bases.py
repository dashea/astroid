--- conflicted
+++ resolved
@@ -18,25 +18,11 @@
 """This module contains base classes and functions for the nodes and some
 inference utils.
 """
-<<<<<<< HEAD
 from __future__ import print_function
-=======
->>>>>>> f293a83d
 
 import collections
 import sys
-<<<<<<< HEAD
 import types
-import warnings
-
-try:
-    from functools import singledispatch as _singledispatch
-except ImportError:
-    from singledispatch import singledispatch as _singledispatch
-
-import wrapt
-=======
->>>>>>> f293a83d
 
 from astroid import context as contextmod
 from astroid import exceptions
@@ -438,8 +424,4 @@
         return '<Generator(%s) l.%s at 0x%s>' % (self._proxied.name, self.lineno, id(self))
 
     def __str__(self):
-<<<<<<< HEAD
-        return 'Generator(%s)' % (self._proxied.name)
-=======
-        return 'Generator(%s)' % (self._proxied.name)
->>>>>>> f293a83d
+        return 'Generator(%s)' % (self._proxied.name)