--- conflicted
+++ resolved
@@ -156,9 +156,9 @@
                 _asname = name
             if asname == _asname:
                 return name
-<<<<<<< HEAD
-        raise exceptions.NotFoundError(asname)
-
+        raise exceptions.AttributeInferenceError(
+            'Could not find original name for {attribute} in {target!r}',
+            target=self, attribute=asname)
 
 class LookupMixIn(object):
     """Mixin looking up a name in the right scope
@@ -303,9 +303,4 @@
             if not interpreterutil.are_exclusive(self, node):
                 _stmts.append(node)
                 _stmt_parents.append(stmt.parent)
-        return _stmts
-=======
-        raise exceptions.AttributeInferenceError(
-            'Could not find original name for {attribute} in {target!r}',
-            target=self, attribute=asname)
->>>>>>> d052e7e2
+        return _stmts