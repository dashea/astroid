--- conflicted
+++ resolved
@@ -129,10 +129,7 @@
         return elts[index]
 
 
-<<<<<<< HEAD
 # Node  ######################################################################
-=======
->>>>>>> f293a83d
 
 class NodeNG(object):
     """Base Class for all Astroid node classes.
@@ -345,22 +342,14 @@
     # these are lazy because they're relatively expensive to compute for every
     # single node, and they rarely get looked at
 
-<<<<<<< HEAD
     @decoratorsmod.cachedproperty
-=======
-    @decorators.cachedproperty
->>>>>>> f293a83d
     def fromlineno(self):
         if self.lineno is None:
             return self._fixed_source_line()
         else:
             return self.lineno
 
-<<<<<<< HEAD
     @decoratorsmod.cachedproperty
-=======
-    @decorators.cachedproperty
->>>>>>> f293a83d
     def tolineno(self):
         if not self._astroid_fields:
             # can't have children
@@ -491,12 +480,8 @@
         @_repr_tree.register(tuple)
         @_repr_tree.register(list)
         def _repr_seq(node, result, done, cur_indent='', depth=1):
-<<<<<<< HEAD
             """Outputs a representation of a sequence that's contained within an
             AST."""
-=======
-            """Outputs a representation of a sequence that's contained within an AST."""
->>>>>>> f293a83d
             cur_indent += indent
             result.append('[')
             if len(node) == 0:
@@ -529,11 +514,7 @@
         def _repr_node(node, result, done, cur_indent='', depth=1):
             """Outputs a strings representation of an astroid node."""
             if node in done:
-<<<<<<< HEAD
                 result.append('<Recursion on %s with id=%s>' %
-=======
-                result.append(indent + '<Recursion on %s with id=%s' %
->>>>>>> f293a83d
                               (type(node).__name__, id(node)))
                 return False
             else:
@@ -619,10 +600,6 @@
             return stmts[index -1]
 
 
-<<<<<<< HEAD
-=======
-
->>>>>>> f293a83d
 @six.add_metaclass(abc.ABCMeta)
 class _BaseContainer(mixins.ParentAssignTypeMixin,
                      NodeNG, bases.Instance):
@@ -1884,15 +1861,6 @@
 
 
 # Backward-compatibility aliases
-<<<<<<< HEAD
-Backquote = proxy_alias('Backquote', Repr)
-Discard = proxy_alias('Discard', Expr)
-AssName = proxy_alias('AssName', AssignName)
-AssAttr = proxy_alias('AssAttr', AssignAttr)
-Getattr = proxy_alias('Getattr', Attribute)
-CallFunc = proxy_alias('CallFunc', Call)
-From = proxy_alias('From', ImportFrom)
-=======
 
 Backquote = util.proxy_alias('Backquote', Repr)
 Discard = util.proxy_alias('Discard', Expr)
@@ -1900,5 +1868,4 @@
 AssAttr = util.proxy_alias('AssAttr', AssignAttr)
 Getattr = util.proxy_alias('Getattr', Attribute)
 CallFunc = util.proxy_alias('CallFunc', Call)
-From = util.proxy_alias('From', ImportFrom)
->>>>>>> f293a83d
+From = util.proxy_alias('From', ImportFrom)