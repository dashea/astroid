# This program is free software; you can redistribute it and/or modify it under
# the terms of the GNU General Public License as published by the Free Software
# Foundation; either version 2 of the License, or (at your option) any later
# version.
#
# This program is distributed in the hope that it will be useful, but WITHOUT
# ANY WARRANTY; without even the implied warranty of MERCHANTABILITY or FITNESS
# FOR A PARTICULAR PURPOSE. See the GNU General Public License for more details.
#
# You should have received a copy of the GNU General Public License along with
# this program; if not, write to the Free Software Foundation, Inc.,
# 59 Temple Place - Suite 330, Boston, MA  02111-1307, USA.
"""This module extends ast "scoped" node, i.e. which are opening a new
local scope in the language definition : Module, Class, Function (and
Lambda to some extends).

Each new methods and attributes added on each class are documented
below.


:author:    Sylvain Thenault
:copyright: 2003-2009 LOGILAB S.A. (Paris, FRANCE)
:contact:   http://www.logilab.fr/ -- mailto:python-projects@logilab.org
:copyright: 2003-2009 Sylvain Thenault
:contact:   mailto:thenault@gmail.com
"""
from __future__ import generators

__doctype__ = "restructuredtext en"

import sys

from logilab.common.compat import chain, set

from logilab.astng import MANAGER, NotFoundError, NoDefault, ASTNGBuildingException, \
     InferenceError
from logilab.astng.nodes import Arguments, Class, Const, Function, GenExpr, \
     Lambda, Module, Name, Pass, Raise, Tuple, List, Dict, Yield, DelAttr, DelName, \
     const_factory as cf
from logilab.astng.utils import extend_class
<<<<<<< HEAD
from logilab.astng import YES, MANAGER, Instance, InferenceContext, copy_context, \
     unpack_infer, _infer_stmts, \
     Class, Const, Dict, Function, GenExpr, Lambda, From, \
     Module, Name, Pass, Raise, Tuple, Yield
from logilab.astng import NotFoundError, NoDefault, \
     ASTNGBuildingException, InferenceError
=======
from logilab.astng.infutils import YES, InferenceContext, Instance, copy_context, \
     unpack_infer, _infer_stmts
from logilab.astng.nodes_as_string import as_string


def remove_nodes(func, cls):
    def wrapper(*args, **kwargs):
        nodes = [n for n in func(*args, **kwargs) if not isinstance(n, cls)]
        if not nodes:
            raise NotFoundError()
        return nodes
    return wrapper
>>>>>>> a1e0abc6

# module class dict/iterator interface ########################################
    
class LocalsDictMixIn(object):
    """ this class provides locals handling common to Module, Function
    and Class nodes, including a dict like interface for direct access
    to locals information
    
    /!\ this class should not be used directly /!\ it's
    only used as a methods and attribute container, and update the
    original class from the compiler.ast module using its dictionnary
    (see below the class definition)
    """
    
    # attributes below are set by the builder module or by raw factories
    
    # dictionary of locals with name as key and node defining the local as
    # value    
    locals = None

    def qname(self):
        """return the 'qualified' name of the node, eg module.name,
        module.class.name ...
        """
        if self.parent is None:
            return self.name
        return '%s.%s' % (self.parent.frame().qname(), self.name)
        
    def frame(self):
        """return the first parent frame node (i.e. Module, Function or Class)
        """
        return self
    
    def scope(self):
        """return the first node defining a new scope (i.e. Module,
        Function, Class, Lambda but also GenExpr)
        """
        return self
    
    def set_local(self, name, stmt):
        """define <name> in locals (<stmt> is the node defining the name)
        if the node is a Module node (i.e. has globals), add the name to
        globals

        if the name is already defined, ignore it
        """
        assert self.locals is not None, (self, id(self))
        #assert not stmt in self.locals.get(name, ()), (self, stmt)
        self.locals.setdefault(name, []).append(stmt)
        
    __setitem__ = set_local

    def _append_node(self, child):
        """append a child, linking it in the tree"""
        self.body.append(child)
        child.parent = self
    
    def add_local_node(self, child_node, name=None):
        """append a child which should alter locals to the given node"""
        if name != '__class__':
            # add __class__ node as a child will cause infinite recursion later!
            self._append_node(child_node)
        self.set_local(name or child_node.name, child_node)

    
    def __getitem__(self, item):
        """method from the `dict` interface returning the first node
        associated with the given name in the locals dictionnary

        :type item: str
        :param item: the name of the locally defined object
        :raises KeyError: if the name is not defined
        """
        return self.locals[item][0]
    
    def __iter__(self):
        """method from the `dict` interface returning an iterator on
        `self.keys()`
        """
        return iter(self.keys())
    
    def keys(self):
        """method from the `dict` interface returning a tuple containing
        locally defined names
        """
        return self.locals.keys()

    def values(self):
        """method from the `dict` interface returning a tuple containing
        locally defined nodes which are instance of `Function` or `Class`
        """
        return [self[key] for key in self.keys()]
    
    def items(self):
        """method from the `dict` interface returning a list of tuple
        containing each locally defined name with its associated node,
        which is an instance of `Function` or `Class`
        """
        return zip(self.keys(), self.values())

    def has_key(self, name):
        """method from the `dict` interface returning True if the given
        name is defined in the locals dictionary
        """
        return self.locals.has_key(name)
    
    __contains__ = has_key
    
extend_class(Module, LocalsDictMixIn)
extend_class(Class, LocalsDictMixIn)
extend_class(Function, LocalsDictMixIn)
extend_class(Lambda, LocalsDictMixIn)
# GenExpr has its own locals but isn't a frame
extend_class(GenExpr, LocalsDictMixIn)
def frame(self):
    return self.parent.frame()
GenExpr.frame = frame

def std_special_attributes(self, name, add_locals=True):
    if add_locals:
        locals = self.locals
    else:
        locals = {}
    if name == '__name__':
        return [cf(self.name)] + locals.get(name, [])
    if name == '__doc__':
        return [cf(self.doc)] + locals.get(name, [])
    if name == '__dict__':
        return [Dict()] + locals.get(name, [])
    raise NotFoundError(name)


# Module  #####################################################################

class ModuleNG(object):
    """/!\ this class should not be used directly /!\ it's
    only used as a methods and attribute container, and update the
    original class from the compiler.ast module using its dictionnary
    (see below the class definition)
    """
    fromlineno = 0
    lineno = 0

    # attributes below are set by the builder module or by raw factories

    # the file from which as been extracted the astng representation. It may
    # be None if the representation has been built from a built-in module
    file = None
    # the module name
    name = None
    # boolean for astng built from source (i.e. ast)
    pure_python = None
    # boolean for package module
    package = None
    # dictionary of globals with name as key and node defining the global
    # as value
    globals = None

    # names of python special attributes (handled by getattr impl.)
    special_attributes = set(('__name__', '__doc__', '__file__', '__path__',
                              '__dict__'))
    # names of module attributes available through the global scope
    scope_attrs = set(('__name__', '__doc__', '__file__', '__path__'))
    
    def pytype(self):
        return '__builtin__.module'
    
    def getattr(self, name, context=None):
        if not name in self.special_attributes:
            try:
                return self.locals[name]
            except KeyError:
                pass
        else:
            if name == '__file__':
                return [cf(self.file)] + self.locals.get(name, [])
            if name == '__path__':
                if self.package:
                    return [List()] + self.locals.get(name, [])
            return std_special_attributes(self, name)
        if self.package:
            try:
                return [self.import_module(name, relative_only=True)]
            except (KeyboardInterrupt, SystemExit):
                raise
            except:
                pass
        raise NotFoundError(name)        
    getattr = remove_nodes(getattr, DelName)
    
    def igetattr(self, name, context=None):
        """infered getattr"""
        # set lookup name since this is necessary to infer on import nodes for
        # instance
        context = copy_context(context)
        context.lookupname = name
        try:
            return _infer_stmts(self.getattr(name, context), context, frame=self)
        except NotFoundError:
            raise InferenceError(name)

    def fully_defined(self):
        """return True if this module has been built from a .py file
        and so contains a complete representation including the code
        """
        return self.file is not None and self.file.endswith('.py')
    
    def statement(self):
        """return the first parent node marked as statement node
        consider a module as a statement...
        """
        return self

    def absolute_import_activated(self):
        for stmt in self.locals.get('absolute_import', ()):
            if isinstance(stmt, From) and stmt.modname == '__future__':
                return True
        return False
    
    def import_module(self, modname, relative_only=False, level=None):
        """import the given module considering self as context"""
        try:
            return MANAGER.astng_from_module_name(self.relative_name(modname, level))
        except ASTNGBuildingException:
            if relative_only:
                raise
        module = MANAGER.astng_from_module_name(modname)
        return module

    def relative_name(self, modname, level):
        if self.absolute_import_activated() and not level:
            return modname
        if level:
            parts = self.name.split('.')
            if self.package:
                parts.append('__init__')
            package_name = '.'.join(parts[:-level])
        elif self.package:
            package_name = self.name
        else:
            package_name = '.'.join(self.name.split('.')[:-1])
        if package_name:
            return '%s.%s' % (package_name, modname)
        return modname
        
    def wildcard_import_names(self):
        """return the list of imported names when this module is 'wildard
        imported'

        It doesn't include the '__builtins__' name which is added by the
        current CPython implementation of wildcard imports.
        """
        # take advantage of a living module if it exists
        try:
            living = sys.modules[self.name]
        except KeyError:
            pass
        else:
            try:
                return living.__all__
            except AttributeError:
                return [name for name in living.__dict__.keys()
                        if not name.startswith('_')]
        # else lookup the astng
        #
        # We separate the different steps of lookup in try/excepts
        # to avoid catching too many Exceptions
        # However, we can not analyse dynamically constructed __all__
        try:
            all = self['__all__']
        except KeyError:
            return [name for name in self.keys() if not name.startswith('_')]
        try:
            explicit = all.assigned_stmts().next()
        except InferenceError:
            return [name for name in self.keys() if not name.startswith('_')]
        try:
            # should be a Tuple/List of constant string / 1 string not allowed
            return [const.value for const in explicit.elts]
        except AttributeError:
            return [name for name in self.keys() if not name.startswith('_')]

extend_class(Module, ModuleNG)

# Function  ###################################################################

class FunctionNG(object):
    """/!\ this class should not be used directly /!\ it's
    only used as a methods and attribute container, and update the
    original class from the compiler.ast module using its dictionnary
    (see below the class definition)
    """

    special_attributes = set(('__name__', '__doc__', '__dict__'))
    # attributes below are set by the builder module or by raw factories
    
    blockstart_tolineno = None
    
    # function's type, 'function' | 'method' | 'staticmethod' | 'classmethod'
    type = 'function'
    
    def set_line_info(self, lastchild):
        self.fromlineno = self.lineno
        # lineno is the line number of the first decorator, we want the def statement lineno
        if self.decorators is not None:
            self.fromlineno += len(self.decorators.nodes)
        self.tolineno = lastchild.tolineno
        self.blockstart_tolineno = self.args.tolineno

    def pytype(self):
        if 'method' in self.type:
            return '__builtin__.instancemethod'
        return '__builtin__.function'

    def getattr(self, name, context=None):
        """this method doesn't look in the instance_attrs dictionary since it's
        done by an Instance proxy at inference time.
        """
        if name == '__module__':
            return [cf(self.root().qname())]
        return std_special_attributes(self, name, False)
    
    def is_method(self):
        """return true if the function node should be considered as a method"""
<<<<<<< HEAD
        # isinstance to avoid returning True on functions decorated by
        # [static|class]method at the module level
        return self.type != 'function' and isinstance(self.parent.frame(), Class)
    
=======
        # check we are defined in a Class, because this is usually expected
        # (eg pylint...) when is_method() return True
        return self.type != 'function' and isinstance(self.parent.frame(), Class)

    def argnames(self):
        """return argument names if there are any arguments"""
        if self.args.args: # maybe None with builtin functions
            names = _rec_get_names(self.args.args)
        else:
            names = []
        if self.args.vararg:
            names.append(self.args.vararg)
        if self.args.kwarg:
            names.append(self.args.kwarg)        
        return names

>>>>>>> a1e0abc6
    def is_bound(self):
        """return true if the function is bound to an Instance or a class"""
        return self.type == 'classmethod'

    def is_abstract(self, pass_is_abstract=True):
        """return true if the method is abstract
        It's considered as abstract if the only statement is a raise of
        NotImplementError, or, if pass_is_abstract, a pass statement
        """
        for child_node in self.body:
            if isinstance(child_node, Raise) and child_node.type:
                try:
                    name = child_node.type.nodes_of_class(Name).next()
                    if name.name == 'NotImplementedError':
                        return True
                except StopIteration:
                    pass
            if pass_is_abstract and isinstance(child_node, Pass):
                return True
            return False
        # empty function is the same as function with a single "pass" statement
        if pass_is_abstract:
            return True

    def is_generator(self):
        """return true if this is a generator function"""
        # XXX should be flagged, not computed
        try:
            return self.nodes_of_class(Yield, skip_klass=Function).next()
        except StopIteration:
            return False

extend_class(Function, FunctionNG)


# lambda nodes may also need some of the function members
Lambda.type = 'function'
Lambda.pytype = FunctionNG.pytype.im_func
Lambda.argnames = FunctionNG.argnames.im_func


def _rec_get_names(args, names=None):
    """return a list of all argument names"""
    if names is None:
        names = []
    for arg in args:
        if isinstance(arg, Tuple):
            _rec_get_names(arg.elts, names)
        else:
            names.append(arg.name)
    return names

def format_args(self):
    """return arguments formatted as string"""
    result = [_format_args(self.args, self.defaults)]
    if self.vararg:
        result.append('*%s' % self.vararg)
    if self.kwarg:
        result.append('**%s' % self.kwarg)
    return ', '.join(result)
Arguments.format_args = format_args

def default_value(self, argname):
    """return the default value for an argument

    :raise `NoDefault`: if there is no default value defined
    """
    i = _find_arg(argname, self.args)[0]
    if i is not None:
        idx = i - (len(self.args) - len(self.defaults))
        if idx >= 0:
            return self.defaults[idx]
    raise NoDefault()
Arguments.default_value = default_value

def is_argument(self, name):
    """return True if the name is defined in arguments"""
    if name == self.vararg:
        return True
    if name == self.kwarg:
        return True
    return self.find_argname(name, True)[1] is not None
Arguments.is_argument = is_argument

def find_argname(self, argname, rec=False):
    """return index and Name node with given name"""
    if self.args: # self.args may be None in some cases (builtin function)
        return _find_arg(argname, self.args, rec)
    return None, None
Arguments.find_argname = find_argname

def _find_arg(argname, args, rec=False):
    for i, arg in enumerate(args):
        if isinstance(arg, Tuple):
            if rec:
                found = _find_arg(argname, arg.elts)
                if found[0] is not None:
                    return found
        elif arg.name == argname:
            return i, arg
    return None, None


def _format_args(args, defaults=None):
    values = []
    if defaults is not None:
        default_offset = len(args) - len(defaults)
    if args is None:
        return ''
    for i, arg in enumerate(args):
        if isinstance(arg, Tuple):
            values.append('(%s)' % _format_args(arg.elts))
        else:
            values.append(arg.name)
            if defaults is not None and i >= default_offset:
                values[-1] += '=' + defaults[i-default_offset].as_string()
    return ', '.join(values)

# Class ######################################################################

def _class_type(klass):
    """return a Class node type to differ metaclass, interface and exception
    from 'regular' classes
    """
    if klass._type is not None:
        return klass._type
    if klass.name == 'type':
        klass._type = 'metaclass'
    elif klass.name.endswith('Interface'):
        klass._type = 'interface'
    elif klass.name.endswith('Exception'):
        klass._type = 'exception'
    else:
        for base in klass.ancestors(recurs=False):
            if base.type != 'class':
                klass._type = base.type
                break
    if klass._type is None:
        klass._type = 'class'
    return klass._type

def _iface_hdlr(iface_node):
    """a handler function used by interfaces to handle suspicious
    interface nodes
    """
    return True


class ClassNG(object):
    """/!\ this class should not be used directly /!\ it's
    only used as a methods and attribute container, and update the
    original class from the compiler.ast module using its dictionnary
    (see below the class definition)
    """
    special_attributes = set(('__name__', '__doc__', '__dict__', '__module__',
                              '__bases__', '__mro__'))

    blockstart_tolineno = None
    
    _type = None
    type = property(_class_type,
                    doc="class'type, possible values are 'class' | "
                    "'metaclass' | 'interface' | 'exception'")
    
    def _newstyle_impl(self, context=None):
        if context is None:
            context = InferenceContext()
        if self._newstyle is not None:
            return self._newstyle
        for base in self.ancestors(recurs=False, context=context):
            if base._newstyle_impl(context):
                self._newstyle = True
                break
        if self._newstyle is None:
            self._newstyle = False
        return self._newstyle

    _newstyle = None
    newstyle = property(_newstyle_impl,
                        doc="boolean indicating if it's a new style class"
                        "or not")
    
    def set_line_info(self, lastchild):
        self.fromlineno = self.lineno
        self.blockstart_tolineno = self.bases and self.bases[-1].tolineno or self.fromlineno
        if lastchild is not None:
            self.tolineno = lastchild.tolineno
        # else this is a class with only a docstring, then tolineno is (should be) already ok
        
    def pytype(self):
        if self.newstyle:
            return '__builtin__.type'
        return '__builtin__.classobj'
    
    # attributes below are set by the builder module or by raw factories
    
    # a dictionary of class instances attributes
    instance_attrs = None
    
    # list of parent class as a list of string (ie names as they appears
    # in the class definition) XXX bw compat
    @property
    def basenames(self):
        return [as_string(bnode) for bnode in self.bases]

    def ancestors(self, recurs=True, context=None):
        """return an iterator on the node base classes in a prefixed
        depth first order
        
        :param recurs:
          boolean indicating if it should recurse or return direct
          ancestors only
        """
        # FIXME: should be possible to choose the resolution order
        # XXX inference make infinite loops possible here (see BaseTransformer
        # manipulation in the builder module for instance !)
        if context is None:
            context = InferenceContext()
        for stmt in self.bases:
            try:
                for baseobj in stmt.infer(context):
                    if not isinstance(baseobj, Class):
                        # duh ?
                        continue
                    if baseobj is self:
                        continue # cf xxx above
                    yield baseobj
                    if recurs:
                        for grandpa in baseobj.ancestors(True, context):
                            if grandpa is self:
                                continue # cf xxx above
                            yield grandpa
            except InferenceError:
                # XXX log error ?
                continue
            
    def local_attr_ancestors(self, name, context=None):
        """return an iterator on astng representation of parent classes
        which have <name> defined in their locals
        """
        for astng in self.ancestors(context=context):
            if astng.locals.has_key(name):
                yield astng

    def instance_attr_ancestors(self, name, context=None):
        """return an iterator on astng representation of parent classes
        which have <name> defined in their instance attribute dictionary
        """
        for astng in self.ancestors(context=context):
            if astng.instance_attrs.has_key(name):
                yield astng

    def local_attr(self, name, context=None):
        """return the list of assign node associated to name in this class
        locals or in its parents

        :raises `NotFoundError`:
          if no attribute with this name has been find in this class or
          its parent classes
        """
        try:
            return self.locals[name]
        except KeyError:
            # get if from the first parent implementing it if any
            for class_node in self.local_attr_ancestors(name, context):
                return class_node.locals[name]
        raise NotFoundError(name)
    local_attr = remove_nodes(local_attr, DelAttr)
    
    def instance_attr(self, name, context=None):
        """return the astng nodes associated to name in this class instance
        attributes dictionary or in its parents

        :raises `NotFoundError`:
          if no attribute with this name has been find in this class or
          its parent classes
        """
        try:
            return self.instance_attrs[name]
        except KeyError:
            # get if from the first parent implementing it if any
            for class_node in self.instance_attr_ancestors(name, context):
                return class_node.instance_attrs[name]
        raise NotFoundError(name)
    instance_attr = remove_nodes(instance_attr, DelAttr)
    
    def getattr(self, name, context=None):
        """this method doesn't look in the instance_attrs dictionary since it's
        done by an Instance proxy at inference time.
        
        It may return a YES object if the attribute has not been actually
        found but a __getattr__ or __getattribute__ method is defined
        """
        if not name in self.special_attributes:
            try:
                return self.locals[name]
            except KeyError:
                pass
        else:
            if name == '__module__':
                return [cf(self.root().qname())] + self.locals.get(name, [])
            if name == '__bases__':
                return [cf(tuple(self.ancestors(recurs=False, context=context)))] + self.locals.get(name, [])
            # XXX need proper meta class handling + MRO implementation
            if name == '__mro__' and self.newstyle:
                # XXX mro is read-only but that's not our job to detect that
                return [cf(tuple(self.ancestors(recurs=True, context=context)))] + self.locals.get(name, [])
            return std_special_attributes(self, name)
        for classnode in self.ancestors(recurs=False, context=context):
            try:
                return classnode.getattr(name, context)
            except NotFoundError:
                continue
        raise NotFoundError(name)
    getattr = remove_nodes(getattr, DelAttr)
    
    def igetattr(self, name, context=None):
        """infered getattr, need special treatment in class to handle
        descriptors
        """
        # set lookoup name since this is necessary to infer on import nodes for
        # instance
        context = copy_context(context)
        context.lookupname = name
        try:
            for infered in _infer_stmts(self.getattr(name, context), context,
                                        frame=self):
                # yield YES object instead of descriptors when necessary
                if not isinstance(infered, Const) and isinstance(infered, Instance):
                    try:
                        infered._proxied.getattr('__get__', context)
                    except NotFoundError:
                        yield infered
                    else:
                        yield YES
                else:
                    yield infered
        except NotFoundError:
            if not name.startswith('__') and self.has_dynamic_getattr(context):
                # class handle some dynamic attributes, return a YES object
                yield YES
            else:
                raise InferenceError(name)
        
    def has_dynamic_getattr(self, context=None):
        """return True if the class has a custom __getattr__ or
        __getattribute__ method
        """
        # need to explicitly handle optparse.Values (setattr is not detected)
        if self.name == 'Values' and self.root().name == 'optparse':
            return True
        try:
            self.getattr('__getattr__', context)
            return True
        except NotFoundError:
            #if self.newstyle: XXX cause an infinite recursion error
            try:
                getattribute = self.getattr('__getattribute__', context)[0]
                if getattribute.root().name != '__builtin__':
                    # class has a custom __getattribute__ defined
                    return True
            except NotFoundError:
                pass
        return False
    
    def methods(self):
        """return an iterator on all methods defined in the class and
        its ancestors
        """
        done = {}
        for astng in chain(iter((self,)), self.ancestors()):
            for meth in astng.mymethods():
                if done.has_key(meth.name):
                    continue
                done[meth.name] = None
                yield meth
                
    def mymethods(self):
        """return an iterator on all methods defined in the class"""
        for member in self.values():
            if isinstance(member, Function):
                yield member
                
    def interfaces(self, herited=True, handler_func=_iface_hdlr):
        """return an iterator on interfaces implemented by the given
        class node
        """
        # FIXME: what if __implements__ = (MyIFace, MyParent.__implements__)...
        try:
            implements = Instance(self).getattr('__implements__')[0]
        except NotFoundError:
            return
        if not herited and not implements.frame() is self:
            return
        found = set()
        for iface in unpack_infer(implements):
            if iface is YES:
                continue
            if not iface in found and handler_func(iface):
                found.add(iface)
                yield iface
        if not found:
            raise InferenceError()
    
extend_class(Class, ClassNG)<|MERGE_RESOLUTION|>--- conflicted
+++ resolved
@@ -32,20 +32,12 @@
 
 from logilab.common.compat import chain, set
 
-from logilab.astng import MANAGER, NotFoundError, NoDefault, ASTNGBuildingException, \
-     InferenceError
+from logilab.astng import MANAGER, NotFoundError, NoDefault, \
+     ASTNGBuildingException, InferenceError
 from logilab.astng.nodes import Arguments, Class, Const, Function, GenExpr, \
-     Lambda, Module, Name, Pass, Raise, Tuple, List, Dict, Yield, DelAttr, DelName, \
-     const_factory as cf
+     From, Lambda, Module, Name, Pass, Raise, Tuple, List, Dict, Yield, \
+     DelAttr, DelName, const_factory as cf
 from logilab.astng.utils import extend_class
-<<<<<<< HEAD
-from logilab.astng import YES, MANAGER, Instance, InferenceContext, copy_context, \
-     unpack_infer, _infer_stmts, \
-     Class, Const, Dict, Function, GenExpr, Lambda, From, \
-     Module, Name, Pass, Raise, Tuple, Yield
-from logilab.astng import NotFoundError, NoDefault, \
-     ASTNGBuildingException, InferenceError
-=======
 from logilab.astng.infutils import YES, InferenceContext, Instance, copy_context, \
      unpack_infer, _infer_stmts
 from logilab.astng.nodes_as_string import as_string
@@ -58,7 +50,6 @@
             raise NotFoundError()
         return nodes
     return wrapper
->>>>>>> a1e0abc6
 
 # module class dict/iterator interface ########################################
     
@@ -383,12 +374,6 @@
     
     def is_method(self):
         """return true if the function node should be considered as a method"""
-<<<<<<< HEAD
-        # isinstance to avoid returning True on functions decorated by
-        # [static|class]method at the module level
-        return self.type != 'function' and isinstance(self.parent.frame(), Class)
-    
-=======
         # check we are defined in a Class, because this is usually expected
         # (eg pylint...) when is_method() return True
         return self.type != 'function' and isinstance(self.parent.frame(), Class)
@@ -405,7 +390,6 @@
             names.append(self.args.kwarg)        
         return names
 
->>>>>>> a1e0abc6
     def is_bound(self):
         """return true if the function is bound to an Instance or a class"""
         return self.type == 'classmethod'
@@ -607,10 +591,10 @@
     
     # list of parent class as a list of string (ie names as they appears
     # in the class definition) XXX bw compat
-    @property
     def basenames(self):
         return [as_string(bnode) for bnode in self.bases]
-
+    basenames = property(basenames)
+    
     def ancestors(self, recurs=True, context=None):
         """return an iterator on the node base classes in a prefixed
         depth first order
